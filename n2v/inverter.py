--- conflicted
+++ resolved
@@ -206,15 +206,7 @@
     def invert(self, method,
                      guide_potential_components = ["fermi_amaldi"],
                      opt_max_iter = 50,
-<<<<<<< HEAD
-                     opt_tol      = 1e-7,
-                     reg=None,
-                     zmp_lam=50,
-                     zmp_mixing=1.0, 
-                     zmp_functional='hartree'):
-=======
-                     lam=50, **keywords):
->>>>>>> 32f7d077
+                    **keywords):
         """
         Handler to all available inversion methods
 
@@ -231,30 +223,6 @@
         opt_max_iter: int, opt
             Maximum number of iterations inside the chosen inversion.
             Default: 50
-<<<<<<< HEAD
-        reg = float, opt
-            Regularization constant for Wuyant Inversion. 
-            Default: None -> No regularization is added. 
-            Becomes attribute of inverter -> inverter.lambda_reg
-        zmp_lam = list, opt
-            List of lamda parameters for ZMP method. 
-            Default: 50. May become unstable if lam is too big. 
-        zmp_mixing: float
-            mixing \in [0,1]. How much of the new potential is added in 
-            a given scf step. Values close to 1 may prevent SCF to convergence. 
-        zmp_functional: str
-            Specifies what functional to use to drive the SCF procedure.
-            Options: {'hartree', 'log', 'exp'}
-            See: https://doi.org/10.1002/qua.26400
-        """
-
-        self.lambda_reg = reg
-        self.generate_components(guide_potential_components)
-=======
-        lam = int, opt
-            Lamda parameter for ZMP method. 
-            Default: 50. May become unstable if lam is too big. 
-            Becomes attirube of inverter -> inverter.lambda
 
         wuyang
         the Wu-Yang method:
@@ -275,6 +243,27 @@
                     tol for scipy.optimize.minimize
             return:
                 the result are stored in self.v_opt
+            
+        ZMP
+        The Zhao, Morrison Parr Method:
+        ----------------------
+        Parameters:
+        -----------
+            lambda_list: list
+                List of Lamda parameters used as a coefficient for Hartree 
+                difference in SCF cycle. 
+            zmp_functional: str
+                Specifies what functional to use to drive the SCF procedure.
+                Options: {'hartree', 'log', 'exp', 'grad'}
+            mixing: float
+                mixing \in [0,1]. How much of the new potential is added in 
+                a given scf step. Values close to 1 may prevent SCF to convergence. 
+            opt_max_iter: float
+                Maximum number of iterations for scf cycle
+            opt_tol: float
+                Convergence criteria set for Density Difference and DIIS error. 
+            return:
+                The result will be stored in self.grid.vxc
 
         mRKS
         the modified Ryabinkin-Kohut-Staroverov method:
@@ -316,7 +305,7 @@
                     [0]: atol, [1]: atol1 for dft_spherical grid calculation.
                     [2]: atol, [3]: atol1 for vxc_grid calculation.
             return:
-                The result will be save as self.grid.vxc
+                The result will be stored in self.grid.vxc
 
         Ou-Carter method
         [J. Chem. Theory Comput. 2018, 14, 5680−5689]
@@ -359,16 +348,12 @@
             self.generate_components(["hartree"])
         else:
             self.generate_components(guide_potential_components)
->>>>>>> 32f7d077
 
         if method.lower() == "wuyang":
             self.wuyang(opt_max_iter, **keywords)
         elif method.lower() == "zmp":
-<<<<<<< HEAD
+            # self.zmp(zmp_lam, zmp_functional, zmp_mixing, opt_max_iter, opt_tol)
             self.zmp(zmp_lam, zmp_functional, zmp_mixing, opt_max_iter, opt_tol)
-=======
-            self.zmp_with_scf(lam, opt_max_iter)
->>>>>>> 32f7d077
         elif method.lower() == "mrks":
             return self.mRKS(opt_max_iter, **keywords)
         elif method.lower() == 'oc':
